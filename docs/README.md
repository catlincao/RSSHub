--- conflicted
+++ resolved
@@ -1703,34 +1703,16 @@
 
 ### 电影天堂
 
-<<<<<<< HEAD
 <route name="新片精品" author="imgss" example="/dytt/index" path="/dytt/index"/>
-=======
-参数: 无
-
-## 果壳网 guokr <Author uid="alphardex"/>
-
-### 科学人
-
-举例: <https://rsshub.app/guokr/scientific>
-
-路由: `/guokr/scientific`
-
-参数: 无
-
-## 趣头条 <Author uid="alphardex"/>
-
-### 分类
-
-举例: [https://rsshub.app/qutoutiao/category/1](https://rsshub.app/qutoutiao/category/1)
-
-路由: `/qutoutiao/category/:cid`
-
-参数: cid，分类 id
+
+### 趣头条
+
+<route name="分类" author="alphardex" example="/qutoutiao/category/1" path="/qutoutiao/category/:cid" :paramsDesc="['分类 id']">
 
 | 推荐 | 热点 | 娱乐 | 健康 | 养生 | 励志 | 科技 | ... |
 | ---- | ---- | ---- | ---- | ---- | ---- | ---- | --- |
 | 255  | 1    | 6    | 42   | 5    | 4    | 7    | ... |
 
 更多的 cid 可通过访问[官网](http://home.qutoutiao.net)切换分类，观察 url 获得。
->>>>>>> 1c1b060e
+
+</route>