---
sidebar: auto
---

<p align="center">
    <img src="https://i.imgur.com/NZpRScX.png" alt="RSSHub" width="100">
</p>
<h1 align="center" class="logo">RSSHub</h1>

> 🍰 万物皆可 RSS

RSSHub 是一个轻量、易于扩展的 RSS 生成器, 可以给任何奇奇怪怪的内容生成 RSS 订阅源

[Telegram 群](https://t.me/rsshub)

## 鸣谢

### Special Sponsors

| <a href="https://rixcloud.app/rsshub" target="_blank"><img width="240px" src="https://i.imgur.com/qRP0eMg.png"></a> | <a href="https://werss.app?utm_source=rsshub" target="_blank"><img width="170px" src="https://cdn.weapp.design/werss/werss-logo.png"></a> | <a href="https://j.youzan.com/ccPcrY" target="_blank"><img width="180px" src="https://i.imgur.com/FZtFAGz.png"></a> |
| :-----------------------------------------------------------------------------------------------------------------: | :---------------------------------------------------------------------------------------------------------------------------------------: | :-----------------------------------------------------------------------------------------------------------------: |


### Sponsors

-   [Liuyang](https://github.com/lingllting)

-   Zuyang

-   [Sayori Studio](https://t.me/SayoriStudio)

[![](https://opencollective.com/static/images/become_sponsor.svg)](https://docs.rsshub.app/support/)

### Contributors

[![](https://opencollective.com/RSSHub/contributors.svg?width=740)](https://github.com/DIYgod/RSSHub/graphs/contributors)

::: tip 提示

演示地址为 [rsshub.app](https://rsshub.app), 缓存时间 10 分钟, 可以随意使用

:::

## 通用参数

::: tip 提示

所有通用参数可以组合使用, 效果叠加

:::

#### 内容过滤

可以使用以下 URL query 过滤内容, 支持正则

filter 选出想要的内容

-   filter: 过滤标题和描述

-   filter_title: 过滤标题

-   filter_description: 过滤描述

举例: <https://rsshub.app/bilibili/user/coin/2267573?filter=微小微|赤九玖|暴走大事件>

filterout 去掉不要的内容

-   filterout: 过滤标题和描述

-   filterout_title: 过滤标题

-   filterout_description: 过滤描述

举例: <https://rsshub.app/bilibili/user/coin/2267573?filterout=微小微|赤九玖|暴走大事件>

#### 条数限制

可以使用 limit 参数限制最大条数, 主要用于排行榜类 RSS

举例: bilibili 排行榜前 10 <https://rsshub.app/bilibili/ranking/0/3?limit=10>

#### 输出格式

RSSHub 同时支持 RSS 2.0、Atom 和 [JSON Feed](https://jsonfeed.org/) 输出格式, 在路由末尾添加 `.rss` `.atom` 或 `.json` 即可请求对应输出格式, 缺省为 RSS 2.0

举例:

-   缺省 RSS 2.0 - <https://rsshub.app/jianshu/home>
-   RSS 2.0 - <https://rsshub.app/jianshu/home.rss>
-   Atom - <https://rsshub.app/jianshu/home.atom>
-   JSON Feed - <https://rsshub.app/jianshu/home.json>
-   和 filter 或其他 URL query 一起使用 <https://rsshub.app/bilibili/user/coin/2267573.atom?filter=微小微|赤九玖|暴走大事件>

## API 接口

::: warning 注意
API 仍处于开发状态中,  并可能会有改动. 欢迎提供建议！
:::

RSSHub 提供下列 API 接口:

### 可用公共路由列表

::: tip 提示
`protected_router.js`下的路由**不会被**包含在此 API 返回的结果当中.
:::

举例: <https://rsshub.app/api/routes/bilibili>

路由: `/api/routes/:name?`

参数:

-   name, 路由一级名称, 对应 [https://github.com/DIYgod/RSSHub/tree/master/routes](https://github.com/DIYgod/RSSHub/tree/master/routes) 中的文件夹名称. 可选, **缺省则返回所有可用路由**.

成功请求将会返回 HTTP 状态码 `200 OK` 与 JSON 结果, 格式如下:

```js
{
    "status": "success",
    "data": {
        "bilibili": {
            "routes": [
                "/bilibili/user/video/:uid",
                "/bilibili/user/article/:uid",
                "/bilibili/user/fav/:uid",
                "/bilibili/user/coin/:uid",
                "/bilibili/user/dynamic/:uid",
                "/bilibili/user/followers/:uid",
                "/bilibili/user/followings/:uid",
                "/bilibili/partion/:tid",
                "/bilibili/partion/ranking/:tid/:days?",
                "/bilibili/bangumi/:seasonid",
                "/bilibili/video/reply/:aid",
                "/bilibili/link/news/:product",
                "/bilibili/live/room/:roomID",
                "/bilibili/live/search/:key/:order",
                "/bilibili/live/area/:areaID/:order",
                "/bilibili/fav/:uid/:fid",
                "/bilibili/blackboard",
                "/bilibili/mall/new",
                "/bilibili/mall/ip/:id",
                "/bilibili/ranking/:rid?/:day?",
                "/bilibili/channel/:uid/:cid",
                "/bilibili/topic/:topic"
            ]
        }
    },
    "message": "request returned 22 routes"
}
```

若无符合请求路由, 请求将会返回 HTTP 状态码 `204 No Content`.

## 社交媒体

### bilibili

<route name="番剧" author="DIYgod" example="/bilibili/bangumi/21680" path="/bilibili/:seasonid" :paramsDesc="['番剧 id, 番剧主页打开控制台执行 `window.__INITIAL_STATE__.ssId` 或 `window.__INITIAL_STATE__.mediaInfo.param.season_id` 获取']"/>

<route name="UP 主投稿" author="DIYgod" example="/bilibili/user/video/2267573" path="/bilibili/user/video/:uid" :paramsDesc="['用户 id, 可在 UP 主主页中找到']"/>

<route name="UP 主专栏" author="lengthmin" example="/bilibili/user/article/334958638" path="/bilibili/user/article/:uid" :paramsDesc="['用户 id, 可在 UP 主主页中找到']"/>

<route name="UP 主动态" author="DIYgod" example="/bilibili/user/dynamic/2267573" path="/bilibili/user/dynamic/:uid" :paramsDesc="['用户 id, 可在 UP 主主页中找到']"/>

<route name="UP 主频道" author="HenryQW" example="/bilibili/channel/142821407/23390" path="/bilibili/channel/:uid/:cid" :paramsDesc="['用户 id, 可在 UP 主主页中找到', '频道 id, 可在频道的 URL 中找到']"/>

<route name="UP 主默认收藏夹" author="DIYgod" example="/bilibili/user/fav/2267573" path="/bilibili/user/fav/:uid" :paramsDesc="['用户 id, 可在 UP 主主页中找到']"/>

<route name="UP 主非默认收藏夹" author="Qixingchen" example="/bilibili/fav/756508/50948568" path="/bilibili/fav/:uid/:fid" :paramsDesc="['用户 id, 可在 UP 主主页中找到', '收藏夹 ID, 可在收藏夹的 URL 中找到, 默认收藏夹建议使用 UP 主默认收藏夹功能']"/>

<route name="UP 主投币视频" author="DIYgod" example="/bilibili/user/coin/2267573" path="/bilibili/user/coin/:uid" :paramsDesc="['用户 id, 可在 UP 主主页中找到']"/>

<route name="UP 主粉丝" author="Qixingchen" example="/bilibili/user/followers/2267573" path="/bilibili/user/followers/:uid" :paramsDesc="['用户 id, 可在 UP 主主页中找到']"/>

<route name="UP 主关注用户" author="Qixingchen" example="/bilibili/user/followings/2267573" path="/bilibili/user/followings/:uid" :paramsDesc="['用户 id, 可在 UP 主主页中找到']"/>

<route name="分区视频" author="DIYgod" example="/bilibili/partion/33" path="/bilibili/partion/:tid" :paramsDesc="['分区 id']">

动画

| MAD·AMV | MMD·3D | 短片·手书·配音 | 综合 |
| ------- | ------ | -------------- | ---- |
| 24      | 25     | 47             | 27   |

番剧

| 连载动画 | 完结动画 | 资讯 | 官方延伸 |
| -------- | -------- | ---- | -------- |
| 33       | 32       | 51   | 152      |

国创

| 国产动画 | 国产原创相关 | 布袋戏 | 资讯 |
| -------- | ------------ | ------ | ---- |
| 153      | 168          | 169    | 170  |

音乐

| 原创音乐 | 翻唱 | VOCALOID·UTAU | 演奏 | 三次元音乐 | OP/ED/OST | 音乐选集 |
| -------- | ---- | ------------- | ---- | ---------- | --------- | -------- |
| 28       | 31   | 30            | 59   | 29         | 54        | 130      |

舞蹈

| 宅舞 | 三次元舞蹈 | 舞蹈教程 |
| ---- | ---------- | -------- |
| 20   | 154        | 156      |

游戏

| 单机游戏 | 电子竞技 | 手机游戏 | 网络游戏 | 桌游棋牌 | GMV | 音游 | Mugen |
| -------- | -------- | -------- | -------- | -------- | --- | ---- | ----- |
| 17       | 171      | 172      | 65       | 173      | 121 | 136  | 19    |

科技

| 趣味科普人文 | 野生技术协会 | 演讲·公开课 | 星海 | 数码 | 机械 | 汽车 |
| ------------ | ------------ | ----------- | ---- | ---- | ---- | ---- |
| 124          | 122          | 39          | 96   | 95   | 98   | 176  |

生活

| 搞笑 | 日常 | 美食圈 | 动物圈 | 手工 | 绘画 | ASMR | 运动 | 其他 |
| ---- | ---- | ------ | ------ | ---- | ---- | ---- | ---- | ---- |
| 138  | 21   | 76     | 75     | 161  | 162  | 175  | 163  | 174  |

鬼畜

| 鬼畜调教 | 音 MAD | 人力 VOCALOID | 教程演示 |
| -------- | ------ | ------------- | -------- |
| 22       | 26     | 126           | 127      |

时尚

| 美妆 | 服饰 | 健身 | 资讯 |
| ---- | ---- | ---- | ---- |
| 157  | 158  | 164  | 159  |

广告

| 广告 |
| ---- |
| 166  |

娱乐

| 综艺 | 明星 | Korea 相关 |
| ---- | ---- | ---------- |
| 71   | 137  | 131        |

影视

| 影视杂谈 | 影视剪辑 | 短片 | 预告·资讯 | 特摄 |
| -------- | -------- | ---- | --------- | ---- |
| 182      | 183      | 85   | 184       | 86   |

纪录片

| 全部 | 人文·历史 | 科学·探索·自然 | 军事 | 社会·美食·旅行 |
| ---- | --------- | -------------- | ---- | -------------- |
| 177  | 37        | 178            | 179  | 180            |

电影

| 全部 | 华语电影 | 欧美电影 | 日本电影 | 其他国家 |
| ---- | -------- | -------- | -------- | -------- |
| 23   | 147      | 145      | 146      | 83       |

电视剧

| 全部 | 国产剧 | 海外剧 |
| ---- | ------ | ------ |
| 11   | 185    | 187    |

</route>

<route name="分区视频排行榜" author="lengthmin" example="/bilibili/partion/ranking/171/3" path="/bilibili/partion/ranking/:tid/:days?" :paramsDesc="['分区 id, 见上方表格', '缺省为 7, 指最近多少天内的热度排序']"/>

<route name="视频评论" author="Qixingchen" example="/bilibili/video/reply/21669336" path="/bilibili/video/reply/:aid" :paramsDesc="['可在视频页 URL 中找到']"/>

<route name="link 公告" author="Qixingchen" example="/bilibili/link/news/live" path="/bilibili/link/news/:product" :paramsDesc="['公告分类, 包括 直播:live 小视频:vc 相簿:wh']"/>

#### 直播开播 <Author uid="Qixingchen"/>

见 [#哔哩哔哩直播](#哔哩哔哩直播)

#### 直播搜索 <Author uid="Qixingchen"/>

见 [#哔哩哔哩直播](#哔哩哔哩直播)

#### 直播分区 <Author uid="Qixingchen"/>

见 [#哔哩哔哩直播](#哔哩哔哩直播)

<route name="主站话题列表" author="Qixingchen" example="/bilibili/blackboard" path="/bilibili/blackboard" />

<route name="会员购新品上架" author="DIYgod" example="/bilibili/mall/new" path="/bilibili/mall/new" />

<route name="会员购作品" author="DIYgod" example="/bilibili/mall/ip/:id" path="/bilibili/mall/ip/:id" :paramsDesc="['作品 id, 可在作品列表页 URL 中找到']"/>

<route name="排行榜" author="DIYgod" example="/bilibili/partion/rranking/0/3" path="/bilibili/partion/ranking/:tid/:days?" :paramsDesc="['排行榜分区 id, 默认 0', '时间跨度, 可为 1 3 7 30']">

| 全站 | 动画 | 国创相关 | 音乐 | 舞蹈 | 游戏 | 科技 | 生活 | 鬼畜 | 时尚 | 娱乐 | 影视 |
| ---- | ---- | -------- | ---- | ---- | ---- | ---- | ---- | ---- | ---- | ---- | ---- |
| 0    | 1    | 168      | 3    | 129  | 4    | 36   | 160  | 119  | 155  | 5    | 181  |

</route>

<route name="话题(频道/标签)" author="Qixingchen" example="/bilibili/topic/2233" path="/bilibili/topic/2233" :paramsDesc="['话题名(又称频道名或标签) 例如 2233 或 COSPLAY']"/>

### 微博

<route name="博主（方案1）" author="DIYgod" example="/weibo/user/3306934123" path="/weibo/user/:uid" :paramsDesc="['用户 id, 博主主页打开控制台执行 `/uid=(\d+)/. exec(document.querySelector(\'.opt_box .btn_bed\').getAttribute(\'action-data\'))[1]` 获取']"/>

::: warning 注意

上述方案 1 获取 V+ 付费博主会有数据缺失, 所以这里提供方案 2 , 这种方式的缺点是描述不如上面的完善, 建议优先选择第一种方案

:::

<route name="博主（方案2）" author="DIYgod" example="/weibo/user2/3306934123" path="/weibo/user2/:uid" :paramsDesc="['用户 id, 博主主页打开控制台执行 `/uid=(\d+)/. exec(document.querySelector(\'.opt_box .btn_bed\').getAttribute(\'action-data\'))[1]` 获取']"/>

<route name="关键词" author="DIYgod" example="/weibo/keyword/DIYgod" path="/weibo/keyword/:keyword" :paramsDesc="['你想订阅的微博关键词']"/>

### 贴吧

<route name="帖子列表" author="u3u" example="/tieba/forum/女图" path="/tieba/forum/:kw" :paramsDesc="['吧名']"/>

<route name="精品帖子" author="u3u" example="/tieba/forum/good/女图" path="/tieba/forum/good/:kw/:cid?" :paramsDesc="['吧名', '精品分类, 如果不传 `cid` 则获取全部分类']"/>

<route name="帖子动态" author="u3u" example="/tieba/post/5853240586" path="/tieba/post/:id" :paramsDesc="['帖子 ID']"/>

<route name="楼主动态" author="u3u" example="/tieba/post/lz/5853240586" path="/tieba/post/lz/:id" :paramsDesc="['帖子 ID']"/>

### 即刻

<route name="主题-精选" author="DIYgod" example="/jike/topic/54dffb40e4b0f57466e675f0" path="/jike/topic/:id" :paramsDesc="['主题 id, 可在即刻 web 端主题页或 APP 分享出来的主题页 URL 中找到']"/>

::: tip 提示

部分主题如 `一觉醒来发生了什么: 553870e8e4b0cafb0a1bef68` 提供纯文字内容, <a href="#主题-纯文字">主题-纯文字 jike/topicText</a> 可能会提供更好的体验.

:::

<route name="主题-广场" author="DIYgod" example="/jike/topic/square/54dffb40e4b0f57466e675f0" path="/jike/topic/square/:id" :paramsDesc="['主题 id, 可在即刻 web 端主题页或 APP 分享出来的主题页 URL 中找到']"/>

<route name="主题-纯文字" author="HenryQW" example="/jike/topic/text/553870e8e4b0cafb0a1bef68" path="/jike/topic/text/:id" :paramsDesc="['主题 id, 可在即刻 web 端主题页或 APP 分享出来的主题页 URL 中找到']"/>

<route name="用户动态" author="DIYgod" example="/jike/user/82D23B32-CF36-4C59-AD6F-D05E3552CBF3" path="/jike/user/:id" :paramsDesc="['用户 id, 可在即刻 web 端用户页 URL 中找到']"/>

<route name="用户动态" author="DIYgod" example="/jike/user/82D23B32-CF36-4C59-AD6F-D05E3552CBF3" path="/jike/user/:id" :paramsDesc="['用户 id, 可在即刻 web 端用户页 URL 中找到']"/>

<route name="即刻小报" author="Andiedie" example="/jike/daily" path="/jike/daily"/>

### 微信

::: tip 提示

公众号直接抓取困难, 故目前提供即刻和瓦斯两种间接抓取方案, 请自行选择

:::

<route name="公众号（即刻来源）" author="DIYgod" example="/jike/topic/584b8ac671a288001154a115" path="/jike/topic/:id" :paramsDesc="['参考 [即刻-主题-精选](#/jike/topic/:id)']"/>

<route name="公众号（瓦斯来源）" author="DIYgod" example="/wechat/wasi/:id" path="/wechat/wasi/:id" :paramsDesc="['瓦斯公众号 id, 可在[瓦斯](https://w.qnmlgb.tech/wx)搜索公众号, 打开公众号页, 在 URL 中找到 id']"/>

### 简书

<route name="首页" author="DIYgod" example="/jianshu/home" path="/jianshu/home"/>

<route name="7 日热门" author="DIYgod" example="/jianshu/trending/weekly" path="/jianshu/trending/weekly"/>

<route name="30 日热门" author="DIYgod" example="/jianshu/trending/monthly" path="/jianshu/trending/monthly"/>

<route name="专题" author="DIYgod" example="/jianshu/collection/xYuZYD" path="/jianshu/collection/:id" :paramsDesc="['专题 id, 可在专题页 URL 中找到']"/>

<route name="作者" author="DIYgod" example="/jianshu/user/yZq3ZV" path="/jianshu/user/:id" :paramsDesc="['作者 id, 可在作者主页 URL 中找到']"/>

### 知乎

::: warning 注意

知乎反爬虫策略非常严格, 以下演示经常失效, 建议自搭

:::

<route name="收藏夹" author="huruji" example="/zhihu/collection/26444956" path="/zhihu/collection/:id" :paramsDesc="['收藏夹 id, 可在收藏夹页面 URL 中找到']"/>

<route name="用户动态" author="DIYgod" example="/zhihu/people/activities/diygod" path="/zhihu/people/activities/:id" :paramsDesc="['作者 id, 可在用户主页 URL 中找到']"/>

<route name="用户回答" author="DIYgod" example="/zhihu/people/answers/diygod" path="/zhihu/people/answers/:id" :paramsDesc="['作者 id, 可在用户主页 URL 中找到']"/>

<route name="专栏" author="DIYgod" example="/zhihu/zhuanlan/googledevelopers" path="/zhihu/zhuanlan/:id" :paramsDesc="['专栏 id, 可在专栏主页 URL 中找到']"/>

<route name="知乎日报" author="DHPO" example="/zhihu/daily" path="/zhihu/daily"/>

<route name="知乎热榜" author="DIYgod" example="/zhihu/hotlist" path="/zhihu/hotlist"/>

### pixiv

<route name="用户收藏" author="EYHN" example="/pixiv/user/bookmarks/15288095" path="/pixiv/user/bookmarks/:id" :paramsDesc="['用户 id, 可在用户主页 URL 中找到']"/>

<route name="用户动态" author="DIYgod" example="/pixiv/user/11" path="/pixiv/user/:id" :paramsDesc="['用户 id, 可在用户主页 URL 中找到']"/>

<route name="排行榜" author="EYHN" example="/pixiv/ranking/week" path="/pixiv/ranking/:mode/:date?" :paramsDesc="['排行榜类型' ,'日期, 取值形如 `2018-4-25`']">

| pixiv 日排行 | pixiv 周排行 | pixiv 月排行 | pixiv 受男性欢迎排行 | pixiv 受女性欢迎排行 | pixiv 原创作品排行 | pixiv 新人排行 |
| ------------ | ------------ | ------------ | -------------------- | -------------------- | ------------------ | -------------- |
| day          | week         | month        | day_male             | day_female           | week_original      | week_rookie    |

| pixiv R-18 日排行 | pixiv R-18 受男性欢迎排行 | pixiv R-18 受女性欢迎排行 | pixiv R-18 周排行 | pixiv R-18G 排行 |
| ----------------- | ------------------------- | ------------------------- | ----------------- | ---------------- |
| day_r18           | day_male_r18              | day_female_r18            | week_r18          | week_r18g        |

</route>

### 豆瓣

<route name="正在上映的电影" author="DIYgod" example="/douban/movie/playing" path="/douban/movie/playing"/>

<route name="正在上映的高分电影" author="DIYgod" example="/douban/movie/playing/7.5/杭州" path="/douban/movie/playing/:score/:city?" :paramsDesc="['返回大于等于这个分数的电影', '城市的中文名, 可选, 默认北京']"/>

<route name="即将上映的电影" author="DIYgod" example="/douban/movie/later" path="/jdouban/movie/later"/>

<route name="北美票房榜" author="DIYgod" example="/douban/movie/ustop" path="/douban/movie/ustop"/>

<route name="豆瓣小组" author="DIYgod" example="/jdouban/group/camera" path="/douban/group/:groupid" :paramsDesc="['豆瓣小组的 id']"/>

<route name="浏览发现" author="clarkzsd" example="/douban/explore" path="/douban/explore"/>

<route name="新书速递" author="fengkx" example="/douban/book/latest" path="douban/book/latest"/>

<route name="最新增加的音乐" author="fengkx" example="/douban/music/latest" path="/jdouban/music/latest"/>

### Disqus

<route name="评论" author="DIYgod" example="/disqus/posts/diygod-me" path="/disqus/posts/:forum" :paramsDesc="['网站的 disqus name']"/>
### Twitter

<route name="用户" author="DIYgod" example="/twitter/user/DIYgod" path="/twitter/user/:id" :paramsDesc="['用户 twitter 名']"/>

### Instagram

<route name="用户" author="DIYgod" example="/instagram/user/diygod" path="/instagram/user/:id" :paramsDesc="['用户 id']"/>

### Youtube

<route name="用户" author="DIYgod" example="/youtube/user/JFlaMusic" path="/youtube/user/:username" :paramsDesc="['用户名']"/>

<route name="频道" author="DIYgod" example="/youtube/channel/UCDwDMPOZfxVV0x_dz0eQ8KQ>" path="/youtube/channel/:id" :paramsDesc="['频道 id']"/>

### Dribbble

<route name="流行" author="DIYgod" example="/dribbble/popular/week" path="/dribbble/popular/:timeframe?" :paramsDesc="['时间维度, 支持 week month year ever']"/>

<route name="用户（团队" author="DIYgod" example="/dribbble/user/google" path="/dribbble/user/:name" :paramsDesc="['用户名, 可在该用户主页 URL 中找到']"/>

<route name="关键词" author="DIYgod" example="/dribbble/keyword/player" path="/dribbble/keyword/:keyword" :paramsDesc="['想要订阅的关键词']"/>

### Telegram

<route name="频道" author="DIYgod" example="/telegram/channel/awesomeDIYgod" path="/telegram/channel/:username" :paramsDesc="['频道 username']">

::: tip 提示

订阅要求: 将机器人 [@RSSHub_bot](https://t.me/RSSHub_bot) 加为频道管理员, 然后发一条消息后才可正常获取数据

:::

</route>

<route name="贴纸包" author="DIYgod" example="/telegram/stickerpack/DIYgod" path="/telegram/stickerpack/:name" :paramsDesc="['贴纸包 id, 可在分享贴纸获得的 URL 中找到']"/>

### 抖音

<route name="用户动态" author="DIYgod" example="/douyin/user/93610979153" path="/douyin/user/:id" :paramsDesc="['用户 id, 可在 分享出去获得的用户主页 URL 中找到']"/>

### 雪球

<route name="用户动态" author="imlonghao" example="/xueqiu/user/8152922548" path="/xueqiu/user/:id/:type?" :paramsDesc="['用户 id, 可在用户主页 URL 中找到', '动态的类型, 不填则默认全部']">

| 原发布 | 长文 | 问答 | 热门 | 交易 |
| ------ | ---- | ---- | ---- | ---- |
| 0      | 2    | 4    | 9    | 11   |

</route>

<route name="用户收藏动态" author="imlonghao" example="/xueqiu/favorite/8152922548" path="/xueqiu/favorite/:id" :paramsDesc="['用户 id, 可在用户主页 URL 中找到']"/>

## 编程

### 掘金

<route name="分类" author="DIYgod" example="/juejin/category/frontend" path="/juejin/category/:category" :paramsDesc="['分类名']">

| 前端     | Android | iOS | 后端    | 设计   | 产品    | 工具资源 | 阅读    | 人工智能 |
| -------- | ------- | --- | ------- | ------ | ------- | -------- | ------- | -------- |
| frontend | android | ios | backend | design | product | freebie  | article | ai       |

</route>

<route name="标签" author="isheng5" example="/juejin/tag/架构" path="/juejin/tag/:tag" :paramsDesc="['标签名, 可在标签 URL 中找到']"/>

<route name="热门" author="moaix" example="/juejin/trending/ios/monthly" path="/juejin/trending/:category/:type" :paramsDesc="['分类名', '类型']">

| category | 标签     |
| -------- | -------- |
| android  | Android  |
| frontend | 前端     |
| ios      | iOS      |
| backend  | 后端     |
| design   | 设计     |
| product  | 产品     |
| freebie  | 工具资源 |
| article  | 阅读     |
| ai       | 人工智能 |
| devops   | 运维     |
| all      | 全部     |

| type       | 类型     |
| ---------- | -------- |
| weekly     | 本周最热 |
| monthly    | 本月最热 |
| historical | 历史最热 |

</route>

### Dockone

<route name="周报" author="csi0n" example="/dockone/weekly" path="/dockone/weekly"/>

### 开发者头条

<route name="今天头条" author="jjeejj" example="/toutiao/today" path="/toutiao/today"/>

<route name="独家号" author="jjeejj" example="/toutiao/user/140544" path="/toutiao/user/:id" :paramsDesc="['独家号 id, 可在对应独家号页 URL 中找到']"/>

### 众成翻译

<route name="首页" author="SirM2z" example="/zcfy/index" path="/zcfy/index"/>

<route name="热门" author="SirM2z" example="/zcfy/hot" path="/zcfy/hot"/>

### V2EX

<route name="最热/最新主题" author="WhiteWorld" example="/v2ex/topics/latest" path="/v2ex/topics/:type" :paramsDesc="['hot 或 latest']"/>

### GitHub

::: tip 提示

GitHub 官方也提供了一些 RSS:

-   仓库 releases: https://github.com/:owner/:repo/releases.atom
-   仓库 commits: https://github.com/:owner/:repo/commits.atom
-   用户动态: https://github.com/:user.atom

:::

<route name="用户仓库" author="DIYgod" example="/github/repos/DIYgod" path="/github/repos/:user" :paramsDesc="['用户名']"/>

<route name="Trending" author="DIYgod" example="/<https://rsshub.app/github/trending/daily/javascript" path="/github/trending/:since/:language?" :paramsDesc="['时间跨度, 可在 [Trending 页](https://github.com/trending/javascript?since=monthly) URL 中找到, 可选 daily weekly monthly', '语言, 可在 [Trending 页](https://github.com/trending/javascript?since=monthly) URL 中找到']"/>

<route name="仓库 Issue" author="HenryQW" example="/github/issue/DIYgod/RSSHub" path="/github/issue/:user/:repo" :paramsDesc="['用户名', '仓库名']"/>

<route name="用户" author="HenryQW" example="/github/user/followers/HenryQW" path="/github/user/followers/:user" :paramsDesc="['用户名']"/>

<route name="仓库 Stars" author="HenryQW" example="/github/stars/DIYgod/RSSHub" path="/github/stars/:user/:repo" :paramsDesc="['用户名', '仓库名']"/>

### 开源中国

<route name="资讯" author="tgly307" example="/oschina/news" path="/oschina/news"/>

### GitLab

<route name="Explore" author="imlonghao" example="/gitlab/explore/trending" path="/gitlab/explore/:type" :paramsDesc="['分类']">

| Trending | Most stars | All |
| -------- | ---------- | --- |
| trending | starred    | all |

</route>

### 极客时间

<route name="专栏文章" author="fengchang" example="/geektime/column/48" path="/geektime/column/:cid" :paramsDesc="['专栏 id, 可从[全部专栏](https://time.geekbang.org/paid-content)进入专栏介绍页, 在 URL 中找到']"/>

> 极客时间专栏需要付费订阅, RSS 仅做更新提醒, 不含付费内容.

### LinkedKeeper

<route name="博文" author="imlonghao" example="/linkedkeeper/sub/1" path="/linkedkeeper/:type/:id?" :paramsDesc="['博文分类, 为 URL 中 `.action` 的文件名', '分区或标签的 ID, 对应 URL 中的 `sid` 或 `tid`']"/>

## 直播

### 哔哩哔哩直播

<route name="直播开播" author="Qixingchen" example="/bilibili/live/room/3" path="/bilibili/live/room/:roomID" :paramsDesc="['房间号, 可在直播间 URL 中找到, 长短号均可']"/>

<route name="直播搜索" author="Qixingchen" example="/bilibili/live/search/编程/online" path="/bilibili/live/search/:key/:order" :paramsDesc="['搜索关键字', '排序方式, live_time 开播时间, online 人气']"/>

<route name="直播分区" author="Qixingchen" example="/bilibili/live/area/143/online" path="/bilibili/live/area/:areaID/:order" :paramsDesc="['分区 ID 分区增删较多, 可通过 [分区列表](https://api.live.bilibili.com/room/v1/Area/getList) 查询', '排序方式, live_time 开播时间, online 人气']">

::: warning 注意

由于接口未提供开播时间, 如果直播间未更换标题与分区, 将视为一次. 如果直播间更换分区与标题, 将视为另一项

:::

</route>

### 斗鱼直播

<route name="直播间开播" author="DIYgod" example="/douyu/room/24422" path="/douyu/room/:id" :paramsDesc="['直播间 id, 可在主播直播间页 URL 中找到']"/>

### 熊猫直播

<route name="直播间开播下播" author="DIYgod" example="/panda/room/10300" path="/panda/room/:id" :paramsDesc="['直播间 id, 可在主播直播间页 URL 中找到']"/>

## 音视频

### bilibili

见 [#bilibili](#bilibili)

### Youtube

见 [#youtube](#youtube)

### 抖音

见 [#抖音](#抖音)

### 网易云音乐

<route name="歌单歌曲" author="DIYgod" example="/ncm/playlist/35798529" path="/ncm/playlist/:id" :paramsDesc="['歌单 id, 可在歌单页 URL 中找到']"/>

<route name="用户歌单" author="DIYgod" example="/ncm/user/playlist/45441555" path="/ncm/user/playlist/:uid" :paramsDesc="['用户 uid, 可在用户主页 URL 中找到']"/>

<route name="歌手专辑" author="metowolf" example="/ncm/artist/2116" path="/ncm/artist/:id" :paramsDesc="[' 歌手 id, 可在歌手详情页 URL 中找到']"/>

<route name="电台节目" author="hufan-akari" example="/ncm/djradio/347317067" path="/ncm/djradio/:id" :paramsDesc="['节目 id, 可在电台节目页 URL 中找到']"/>

### 爱奇艺

<route name="动漫" author="ranpox" example="/iqiyi/dongman/a_19rrh1sifx" path="/iqiyi/dongman/:id" :paramsDesc="['动漫 id, 可在该动漫主页 URL 中找到(不包括`.html`)']"/>

### 喜马拉雅

<route name="专辑(支持泛用型播客订阅)" author="lengthmin jjeejj" example="/jximalaya/album/299146" path="/ximalaya/album/:id" :paramsDesc="['专辑 id, 可在对应专辑页面的 URL 中找到']">

::: warning 注意
**付费内容可获取更新但无法收听**

目前支持泛用型播客订阅的[输出格式](https://docs.rsshub.app/#输出格式)中标明的格式只有 rss 支持, 也就是说你**只能使用**以下链接来订阅播客:

-   https://rsshub.app/ximalaya/album/299146
-   https://rsshub.app/ximalaya/album/299146.rss

:::

::: tip 提示

专辑 id 是跟在分类拼音后的那个 id, 不要输成某集的 id 了

:::

### EZTV

::: tip 提示

网站提供了全部种子的 RSS: https://eztv.ag/ezrss.xml

:::

<route name="Lookup Torrents by IMDB ID" author="Songkeys" example="/eztv/torrents/6048596" path="/eztv/torrents/:imdb_id" :paramsDesc="['想搜寻的 show 的种子所对应的 IMDB ID, 可在 [IMDB](https://www.imdb.com) 官网找到']"/>

### 草榴社区

<route name="分区帖子" author="zhboner" example="/t66y/7" path="/t66y/:id" :paramsDesc="['分区 id, 可在分区页 URL 中找到']">

| 亚洲无码原创区 | 亚洲有码原创区 | 欧美原创区 | 动漫原创区 | 国产原创区 |
| -------------- | -------------- | ---------- | ---------- | ---------- |
| 2              | 15             | 4          | 5          | 25         |

| 中字原创区 | 转帖交流区 | HTTP 下载区 | 在线成人区 |
| ---------- | ---------- | ----------- | ---------- |
| 26         | 27         | 21          | 22         |

| 技术讨论区 | 新时代的我们 | 达盖尔的旗帜 |
| ---------- | ------------ | ------------ |
| 7          | 8            | 16           |

</route>

## 图片

### 妹子图

::: warning 注意

该网站在国外无法访问, 由于 RSSHub 演示部署于国外, 故以下演示无效.

:::

<route name="首页（最新）" author="gee1k" example="/mzitu" path="/mzitu"/>

<route name="分类" author="gee1k" example="/mzitu/category/hot" path="/mzitu/category/:category" :paramsDesc="['分类名']">

| 热门 | 推荐 | 性感妹子 | 日本妹子 | 台湾妹子 | 清纯妹子 |
| ---- | ---- | -------- | -------- | -------- | -------- |
| hot  | best | xinggan  | japan    | taiwan   | mm       |

</route>

<route name="所有专题" author="gee1k" example="/mzitu/tags" path="/mzitu/tags"/>

<route name="专题详情" author="gee1k" example="/mzitu/tag/shishen" path="/mzitu/tag/:tag" :paramsDesc="['专题名, 可在专题页 URL 中找到']"/>

<route name="详情" author="gee1k" example="/mzitu/post/129452" path="/mzitu/post/:id" :paramsDesc="['详情 id, 可在详情页 URL 中找到']"/>

### 煎蛋

<route name="无聊图" author="Xuanwo" example="/jandan/pic" path="/jandan/:sub_model" :paramsDesc="['煎蛋板块名称']"/>

<route name="妹子图" author="kobemtl" example="/jandan/ooxx" path="/jandan/:sub_model" :paramsDesc="['煎蛋板块名称']"/>

### 喷嚏

<route name="图卦" author="tgly307" example="/dapenti/tugua" path="/dapenti/tugua"/>

### Konachan Anime Wallpapers

::: tip 提示

-   tags 可以在 [konachan](https://konachan.com/post) 选好后, 复制其 URL 中 tags= 后的参数
-   路由可选 `/konachan` 或 `/konachan.com` 或 `/konachan.net`, 其中前两者相同, `.net` 是全年龄健康的壁纸 ♡
-   网站提供了 Posts 订阅: https://konachan.com/post/piclens?tags=[tags]

:::

<route name="Popular Recent Posts" author="hufan-akari" example="/konachan/post/popular_recent" path="/konachan/post/popular_recent/:period?" :paramsDesc="['默认过去 24 小时']">

举例:

-   过去 24 小时:<https://rsshub.app/konachan/post/popular_recent/1d>
-   过去一周:<https://rsshub.app/konachan/post/popular_recent/1w>
-   过去一月:<https://rsshub.app/konachan/post/popular_recent/1m>
-   过去一年:<https://rsshub.app/konachan/post/popular_recent/1y>

</route>

### yande.re

::: tip 提示

-   网站提供了 Posts 订阅: https://yande.re/post/piclens?tags=[tags]

:::

<route name="Popular Recent Posts" author="hufan-akari" example="/yande.re/post/popular_recent" path="/yande.re/post/popular_recent/:period?" :paramsDesc="['默认过去 24 小时']">

举例:

-   过去 24 小时:<https://rsshub.app/yande.re/post/popular_recent/1d>
-   过去一周:<https://rsshub.app/yande.re/post/popular_recent/1w>
-   过去一月:<https://rsshub.app/yande.re/post/popular_recent/1m>
-   过去一年:<https://rsshub.app/yande.re/post/popular_recent/1y>

</route>

### Awesome Pigtails

<route name="最新图片" author="Chingyat" example="/pigtails" path="/pigtails"/>

## 动漫

### bilibili

见 [#bilibili](#bilibili)

### Bangumi

<route name="放送列表" author="hufan-akari" example="/bangumi/calendar/today" path="/bangumi/calendar/today"/>

<route name="条目的吐槽箱" author="ylc395" example="/bangumi/subject/214265/comments?minLength=100" path="/bangumi/subject/:id/comments" :paramsDesc="['条目 id, 在条目页面的地址栏查看. minLength: 以查询字符串（query string）的形式指定. 用于过滤掉内容长度小于指定值的吐槽']"/>
#### 条目的吐槽箱 <Author uid="ylc395"/>

<route name="条目的评论" author="ylc395" example="/bangumi/subject/214265/blogs" path="/bangumi/subject/:id/blogs" :paramsDesc="['条目 id, 在条目页面的地址栏查看']"/>

<route name="条目的讨论" author="ylc395" example="/bangumi/subject/214265/topics" path="/bangumi/subject/:id/topics" :paramsDesc="['条目 id, 在条目页面的地址栏查看']"/>

<route name="现实人物的新作品" author="ylc395" example="/bangumi/person/32943" path="/bangumi/person/:id" :paramsDesc="['人物 id, 在人物页面的地址栏查看']"/>

<route name="小组话题的新回复" author="ylc395" example="/bangumi/topic/24657" path="/bangumi/topic/:id" :paramsDesc="['话题 id, 在话题页面地址栏查看']"/>

### 米哈游

<route name="崩坏 2-游戏公告" author="deepred5" example="/mihoyo/bh2/gach" path="/mihoyo/bh2/:type" :paramsDesc="['公告种类']">

| 最新公告 | 版本信息 | 祈愿信息 | 活动介绍 |
| -------- | -------- | -------- | -------- |
| new      | version  | gach     | event    |

</route>

<route name="崩坏 3-游戏公告" author="deepred5" example="/mihoyo/bh3/strategy" path="/mihoyo/bh3/:type" :paramsDesc="['公告种类']">

| 最新   | 公告   | 新闻 | 活动     | 攻略     |
| ------ | ------ | ---- | -------- | -------- |
| latest | notice | news | activity | strategy |

</route>

### 忧郁的弟弟

<route name="文章" author="DIYgod" example="/mygalgame" path="mygalgame"/>

## 程序更新

<route level="3" name="RSSHub" author="DIYgod" example="/rsshub/rss" path="/rsshub/rss"/>

<route level="3" name="MIUI" author="Indexyz" example="/miui/aries" path="/miui/:device/:type?" :paramsDesc="['设备的 `codename` 例如 小米 2s 为 `aries`', '类型, 可选参数']">

| 稳定版  | 开发版 |
| ------- | ------ |
| release | dev    |

</route>

<route level="3" name="Firefox" author="fengkx" example="/firefox/release/desktop" path="/firefox/release/:platform" :paramsDesc="['操作平台']">

| 桌面    | Android | Beta | Nightly | Android Beta | ESR           |
| ------- | ------- | ---- | ------- | ------------ | ------------- |
| desktop | android | beta | nightly | android-beta | organizations |

</route>

### Thunderbird

<route name="更新日志" author="garywill" example="/thunderbird/release" path="/thunderbird/release"/>

### 腾讯云移动直播 SDK

<route name="更新日志" author="cielpy" example="/qcloud/mlvb/changelog" path="/qcloud/mlvb/changelog"/>

### Bugly SDK

<route level="3" name="更新日志" author="cielpy" example="/bugly/changelog/1" path="/bugly/changelog/:platform" :paramsDesc="['平台类型, 必选, 1 为 Android, 2 为 iOS']"/>

### fir.im 应用

<route level="3" name="更新" author="cielpy" example="/fir/update/xcz" path="/fir/update/:id" :paramsDesc="['fir app id, 必选, 如 fir 生成的链接地址为 https://fir.im/xcz, 则 id 为 `xcz`']"/>

### Nvidia Web Driver

<route level="3" name="更新日志" author="cielpy" example="/nvidia/webdriverupdate" path="/nvidia/webdriverupdate"/>

### App Store/Mac App Store

<route name="应用更新" author="HenryQW" example="/appstore/update/cn/id444934666" path="/appstore/update/:country/:id" :paramsDesc="['App Store 国家, 如 QQ 的链接为 https://itunes.apple.com/cn/app/qq/id444934666?mt=8, 则 country 为 `cn`', 'App Store app id, 如 QQ 的链接为 https://itunes.apple.com/cn/app/qq/id444934666?mt=8, 则 id 为 `id444934666`']"/>

<route name="价格更新（限免）" author="HenryQW" example="/appstore/price/cn/mac/id1152443474" path="/appstore/price/:country/:type/:id" :paramsDesc="['App Store 国家, 如 Squash 的链接为 https://itunes.apple.com/cn/app/id1152443474, 则 country 为 `cn`', 'App 类型, `iOS` 或 `mac`', 'App Store app id, 必选, 如 Squash 的链接为 https://itunes.apple.com/cn/app/id1152443474, 则 id 为 `id115244347`']"/>

<route name="内购价格更新（限免）" author="HenryQW" example="/appstore/iap/cn/id953286746" path="/appstore/iap/:country/:id" :paramsDesc="['App Store 国家, 必选, 如 Darkroom – Photo Editor 的链接为 https://itunes.apple.com/cn/app/id953286746, 则 country 为 `cn`', 'App Store app id, 必选, 如 Darkroom – Photo Editor 的链接为 https://itunes.apple.com/cn/app/id953286746, 则 id 为 `id953286746`']"/>

### Greasy Fork

<route name="脚本更新" author="imlonghao" example="/greasyfork/zh-CN/bilibili.com" path="/greasyfork/:language/:domain?" :paramsDesc="['语言, 可在网站右上角找到, `all` 为所有语言', '按脚本生效域名过滤, 可选']"/>

### Minecraft CurseForge

<route name="Mod 更新" author="Indexyz" example="/curseforge/files/jei" path="/curseforge/files/:project" :paramsDesc="['项目的短名或者 `Project ID`. 项目的短名可以在地址栏获取到, 例如地址为 `https://minecraft.curseforge.com/projects/non-update`, 短名就为 `non-update`. `Project ID` 可在 `Overview` 中的 `About This Project` 中找到']"/>

### xclient.info

<route name="应用更新" author="DIYgod" example="/xclient/app/sketch" path="/xclient/app/:name" :paramsDesc="['应用名, 可在应用页 URL 中找到']"/>

## 大学通知

### 上海海事大学

<route name="学术讲座" author="simonsmh" example="/shmtu/events" path="/universities/shmtu/events"/>

<route name="通知公告" author="simonsmh" example="/shmtu/notes" path="/universities/shmtu/notes"/>

<route name="教务信息" author="simonsmh" example="/shmtu/jwc/1" path="/universities/shmtu/jwc/:type" :paramsDesc="['1 为教务新闻, 2 为教务公告']"/>

### 西南科技大学

<route name="教务处通知" author="lengthmin" example="/swust/jwc/1" path="/universities/swust/jwc/:type" :paramsDesc="['1 为通知公告, 2 为站点新闻']"/>

<route name="计科学院通知" author="lengthmin" example="/swust/cs/1" path="/universities/swust/cs/:type" :paramsDesc="['1 为新闻动态, 2 为学术动态, 3 为通知公告, 4 为教研动态']"/>

### 北京大学

<route name="信科公告通知" author="Ir1d" example="/pku/eecs/0" path="/universities/pku/eecs/:type" :paramsDesc="['分区 type, 可在网页 URL 中找到']">

| 全部 | 学院通知 | 人事通知 | 教务通知 | 学工通知 | 科研通知 | 财务通知 | 工会通知 | 院友通知 |
| ---- | -------- | -------- | -------- | -------- | -------- | -------- | -------- | -------- |
| 0    | 1        | 2        | 6        | 8        | 7        | 5        | 3        | 4        |

</route>

### 华南师范大学

<route name="教务处通知" author="fengkx" example="/scnu/jw" path="/universities/scnu/jw"/>

<route name="图书馆通知" author="fengkx" example="/scnu/library" path="/universities/scnu/library"/>

<route name="计算机学院竞赛通知" author="fengkx" example="/scnu/cs/match" path="/universities/scnu/cs/match"/>

### 江南大学

<route name="教务处通知" author="Chingyat" example="/ju/jwc/all" path="/universities/ju/jwc/:type?" :paramsDesc="['默认为 `all`']">

| all  | tzgg     | ksap     | wjgg     | tmgz     | djks     | xjgl     | bysj     | syjs     |
| ---- | -------- | -------- | -------- | -------- | -------- | -------- | -------- | -------- |
| 全部 | 通知公告 | 考试安排 | 违纪公告 | 推免工作 | 等级考试 | 学籍管理 | 毕业设计 | 实验教学 |

| sjcx     | xkjs     | yjszj      | jxgg     | zyjs     | kcjs     | jcjs     | jxcg     | xsbg     |
| -------- | -------- | ---------- | -------- | -------- | -------- | -------- | -------- | -------- |
| 实践创新 | 学科竞赛 | 研究生助教 | 教学改革 | 专业建设 | 课程建设 | 教材建设 | 教学成果 | 学术报告 |

</route>

### 大连工业大学

<route name="教务处新闻" author="xu42" example="/dpu/jiaowu/news/2" path="/universities/dpu/jiaowu/news/:type?" :paramsDesc="['默认为 `2`']">

| 新闻动态 | 通知公告 | 教务文件 |
| -------- | -------- | -------- |
| 2        | 3        | 4        |

</route>

<route name="网络服务新闻" author="xu42" example="/dpu/wlfw/news/2" path="/universities/dpu/wlfw/news/:type?" :paramsDesc="['默认为 `1`']">

| 新闻动态 | 通知公告 |
| -------- | -------- |
| 1        | 2        |

</route>

### 东南大学

<route name="信息科学与工程学院学术活动" author="HenryQW" example="/seu/radio/academic" path="/universities/seu/radio/academic"/>

### 哈尔滨工业大学

<route name="哈尔滨工业大学教务处通知公告" author="lty96117" example="/hit/jwc" path="/universities/hit/jwc"/>

### 上海科技大学

<route name="信息科技与技术学院活动" author="HenryQW" example="/universities/shanghaitech/sist/activity" path="/shanghaitech/sist/activity"/>

### 上海交通大学

<route name="电子信息与电气工程学院学术动态" author="HenryQW" example="/universities/sjtu/seiee/academic" path="/sjtu/seiee/academic"/>

### 中国科学院

<route name="上海微系统与信息技术研究所学术活动" author="HenryQW" example="/universities/cas/sim/academic" path="/cas/sim/academic"/>

### 南京邮电大学

<route name="教务处通知与新闻" author="shaoye" example="/njupt/jwc/notice" path="/universities/njupt/jwc/:type?" :paramsDesc="['默认为 `notice`']">

| 通知公告 | 教务快讯 |
| -------- | -------- |
| notice   | news     |

</route>

### 南昌航空大学

<route name="教务处公告与新闻" author="Sg4Dylan" example="/nchu/jwc/notice" path="/universities/nchu/jwc/:type?" :paramsDesc="['默认为 `notice`']">

| 教务公告 | 教务新闻 |
| -------- | -------- |
| notice   | news     |

</route>

### 哈尔滨工程大学

<route name="本科生院工作通知" author="XYenon" example="/heu/ugs/news/jwc/jxap" path="/universities/heu/ugs/news/:author?/:category?" :paramsDesc="['发布部门, 默认为 `gztz`', '分类, 默认为 `all`']">

author 列表：

| 教务处 | 实践教学与交流处 | 教育评估处 | 专业建设处 | 国家大学生文化素质基地 | 教师教学发展中心 | 综合办公室 | 工作通知 |
| ------ | ---------------- | ---------- | ---------- | ---------------------- | ---------------- | ---------- | -------- |
| jwc    | sjjxyjlzx        | jypgc      | zyjsc      | gjdxswhszjd            | jsjxfzzx         | zhbgs      | gztz     |

category 列表：

`all` 为全部

教务处：

| 教学安排 | 考试管理 | 学籍管理 | 外语统考 | 成绩管理 |
| -------- | -------- | -------- | -------- | -------- |
| jxap     | ksgl     | xjgl     | wytk     | cjgl     |

实践教学与交流处：

| 实验教学 | 实验室建设 | 校外实习 | 学位论文 | 课程设计 | 创新创业 | 校际交流 |
| -------- | ---------- | -------- | -------- | -------- | -------- | -------- |
| syjx     | sysjs      | xwsx     | xwlw     | kcsj     | cxcy     | xjjl     |

教育评估处：

| 教学研究与教学成果 | 质量监控 |
| ------------------ | -------- |
| jxyjyjxcg          | zljk     |

专业建设处：

| 专业与教材建设 | 陈赓实验班 | 教学名师与优秀主讲教师 | 课程建设 | 双语教学 |
| -------------- | ---------- | ---------------------- | -------- | -------- |
| zyyjcjs        | cgsyb      | jxmsyyxzjjs            | kcjs     | syjx     |

国家大学生文化素质基地：无

教师教学发展中心：

| 教师培训 |
| -------- |
| jspx     |

综合办公室：

| 联系课程 |
| -------- |
| lxkc     |

工作通知：无

</route>

### 重庆大学

<route name="教务网通知公告" author="El-Chiang" example="/cqu/jwc/announcement" path="/universities/cqu/jwc/announcement"/>

### 成都信息工程大学

<route name="成信新闻网" author="kimika" example="/cuit/cxxww/1" path="/universities/cuit/cxxww/:type?" :paramsDesc="['默认为 `1`']"/>

| 综合新闻 | 信息公告 | 焦点新闻 | 学术动态 | 工作交流 | 媒体成信 | 更名专题 | 文化活动 |
| -------- | -------- | -------- | -------- | -------- | -------- | -------- | -------- |
| 1        | 2        | 3        | 4        | 5        | 7        | 9        | 10       |

</route>

### 重庆科技学院

<route name="教务处公告" author="binarization" example="/universities/cqust/jw/notify" path="/cqust/jw/:type?" :paramsDesc="['可选, 默认为 `notify`']">

| 通知公告 | 教务快讯 |
| -------- | -------- |
| notify   | news     |

</route>

<route name="图书馆公告" author="binarization" example="/cqust/lib/news" path="/universities/cqust/lib/:type?" :paramsDesc="['可选, 默认为 `news`']">

|  本馆公告 |
| --------- |
| news      |

<<<<<<< HEAD
### 常州大学

#### 教务处

举例: <https://rsshub.app/cczu/jwc/1425>

路由: `/cczu/jwc/:category?`

参数:

-   category, 可选, 默认为 `all`

| 全部 | 通知公告 | 教务新闻 | 各类活动与系列讲座 | 本科教学工程 | 他山之石 | 信息快递 |
| ---- | -------- | -------- | ------------------ | ------------ | -------- | -------- |
| all  | 1425     | 1437     | 1485               | 1487         | 1442     | 1445     |

#### 新闻网

举例: <https://rsshub.app/cczu/news/6620>

路由: `/cczu/news/:category?`

参数:

-   category, 可选, 默认为 `all`

| 全部 | 常大要闻 | 校园快讯 | 媒体常大 | 时事热点 | 高教动态 | 网上橱窗 | 新媒常大 |
| ---- | -------- | -------- | -------- | -------- | -------- | -------- | -------- |
| all  | 6620     | 6621     | 6687     | 6628     | 6629     | 6640     | 6645     |
=======
</route>
>>>>>>> 2ef4c5fa

## 传统媒体

### 央视新闻

<route name="专题" author="idealclover" example="/cctv/world" path="/cctv/:category" :paramsDesc="['分类名']">

| 国内  | 国际  | 视频  | 科技 | 社会    | 法律 | 娱乐 |
| ----- | ----- | ----- | ---- | ------- | ---- | ---- |
| china | world | video | tech | society | law  | ent  |

</route>

### 财新网

> 网站部分内容需要付费订阅, RSS 仅做更新提醒, 不含付费内容.

<route name="新闻分类" author="idealclover" example="/caixin/finance/regulation" path="/caixin/:column/:category" :paramsDesc="['栏目名', '栏目下的子分类名']">

Column 列表:

| 经济    | 金融    | 政经  | 环科    | 世界          | 观点网  | 文化    | 周刊   |
| ------- | ------- | ----- | ------- | ------------- | ------- | ------- | ------ |
| economy | finance | china | science | international | opinion | culture | weekly |

以金融板块为例的 category 列表: （其余 column 以类似方式寻找）

| 监管       | 银行 | 证券基金 | 信托保险        | 投资       | 创新       | 市场   |
| ---------- | ---- | -------- | --------------- | ---------- | ---------- | ------ |
| regulation | bank | stock    | insurance_trust | investment | innovation | market |

Category 列表:

| 封面报道   | 开卷  | 社论      | 时事            | 编辑寄语    | 经济    | 金融    | 商业     | 环境与科技             | 民生    | 副刊   |
| ---------- | ----- | --------- | --------------- | ----------- | ------- | ------- | -------- | ---------------------- | ------- | ------ |
| coverstory | first | editorial | current_affairs | editor_desk | economy | finance | business | environment_technology | cwcivil | column |

</route>

### 南方周末

<route name="新闻分类" author="ranpox" example="/infzm/5" path="/infzm/:id" :paramsDesc="['南方周末内容分区 id, 可在该内容分区的 URL 中找到(即http://www.infzm.com/contents/:id), 注意 contents 为内容分区, content 为文章页, 添加前请留意.']">

下面给出部分参考:

| 全站 | 新闻 | 经济 | 文化 | 评论 | 图片 | 生活 | 时政 | 社会 | 科技 | 绿色 | 头条 |
| ---- | ---- | ---- | ---- | ---- | ---- | ---- | ---- | ---- | ---- | ---- | ---- |
| 0    | 5    | 6    | 7    | 8    | 9    | 10   | 11   | 12   | 13   | 1374 | 2553 |

</route>

### 纽约时报

::: tip 提示

纽约时报 RSS: https://cn.nytimes.com/rss/

:::

<route name="新闻早报" author="yangkghjh" example="/nytimes/morning_post" path="/nytimes/morning_post"/>

### 新京报

<route name="栏目" author="DIYgod" example="/bjnews/realtime" path="/bjnews/:category" :paramsDesc="['新京报的栏目名, 点击对应栏目后在地址栏找到']"/>

### 澎湃新闻

<route name="首页头条" author="HenryQW" example="/thepaper/featured" path="/thepaper/featured"/>

### 联合早报

<route name="即时新闻" author="lengthmin" example="/zaobao/realtime/china" path="/zaobao/realtime/:type?" :paramsDesc="['分类, 缺省为中港台']">

| 中港台 | 新加坡    | 国际  | 财经     |
| ------ | --------- | ----- | -------- |
| china  | singapore | world | zfinance |

</route>

<route name="新闻" author="lengthmin" example="/zaobao/znews/greater-china" path="/zaobao/znews/:type?" :paramsDesc="['分类, 缺省为中港台']">

| 中港台        | 新加坡    | 东南亚 | 国际          | 体育   |
| ------------- | --------- | ------ | ------------- | ------ |
| greater-china | singapore | sea    | international | sports |

</route>

## 预报预警

### 停水通知

配合 [IFTTT](https://ifttt.com/) Applets [邮件通知](https://ifttt.com/applets/SEvmDVKY-) 使用实现自动通知效果.

<route name="杭州市" author="znhocn" example="/tingshuitz/hangzhou" path="/tingshuitz/hangzhou"/>

<route name="萧山区" author="znhocn" example="/tingshuitz/xiaoshan" path="/tingshuitz/xiaoshan"/>

<route name="大连市" author="DIYgod" example="/tingshuitz/dalian" path="/tingshuitz/dalian"/>

### 中国气象网

<route name="全国气象预警" author="ylc395" example="/weatherAlarm" path="/weatherAlarm">

可通过全局过滤参数订阅您感兴趣的地区.

<<<<<<< HEAD
### 中央气象台 全国气象预警 <Author uid="ylc395"/>

举例: <https://rsshub.app/weatheralarm>

路由: `/weatheralarm`
=======
</route>

### 中国地震局

<route name="地震速报" author="ylc395" example="/earthquake" path="/earthquake">
>>>>>>> 2ef4c5fa

可通过全局过滤参数订阅您感兴趣的地区.

</route>

## 出行旅游

### All the Flight Deals

<route name="特价机票" author="HenryQW" example="/atfd/us+new%20york,gb+london/1" path="/atfd/:locations/:nearby?" :paramsDesc="['始发地, 由「国家, 参见 ISO 3166-1 国家代码」和「城市」两部分组成', '可选 0 或 1, 默认 0 为不包括, 是否包括临近机场']">

举例: [https://rsshub.app/atfd/us+new york, gb+london/1](https://rsshub.app/atfd/us+new%20york,gb+london/1)

1. 单个始发地, 例如 「us+new york」, [https://rsshub.app/atfd/us+new york](https://rsshub.app/atfd/us+new%20york)
2. 逗号分隔多个始发地, 例如 「us+new york, gb+london」, [https://rsshub.app/atfd/us+new york, gb+london/](https://rsshub.app/atfd/us+new%20york,gb+london/)

ISO 3166-1 国家代码列表请参见 [维基百科 ISO_3166-1](https://zh.wikipedia.org/wiki/ISO_3166-1)

</route>

### iMuseum

<route name="展览信息" author="sinchang" example="/imuseum/shanghai/all" path="/imuseum/:city/:type" :paramsDesc="['如 shanghai, beijing', '不填则默认为 `all`']"/>

| 全部 | 最新   | 热门 | 即将结束 | 即将开始 | 已结束   |
| ---- | ------ | ---- | -------- | -------- | -------- |
| all  | latest | hot  | end_soon | coming   | outdated |

</route>

### Hopper Flight Deals

<route name="Hopper 特价机票" author="HenryQW" example="/hopper/1/LHR/PEK" path="/hopper/:lowestOnly/:from/:to?" :paramsDesc="['是否只返回最低价机票, `1`: 是, 其他任意值: 否', '始发地, IATA 国际航空运输协会机场代码', '目的地, IATA 国际航空运输协会机场代码, 可选, 缺省则目的地为`任意城市`']">

本路由返回由 Hopper 算法给出的现在可购入最便宜的折扣机票, 通常包含 6 个结果. 出行日期将由 Hopper 算法定义, 可能是明天也可能是 10 个月后.

伦敦希思罗 &#9992; 北京首都国际 <https://rsshub.app/hopper/1/LHR/PEK>

IATA 国际航空运输协会机场代码, 参见[维基百科 国际航空运输协会机场代码](<https://zh.wikipedia.org/wiki/%E5%9B%BD%E9%99%85%E8%88%AA%E7%A9%BA%E8%BF%90%E8%BE%93%E5%8D%8F%E4%BC%9A%E6%9C%BA%E5%9C%BA%E4%BB%A3%E7%A0%81_(A)>)

</route>

### 马蜂窝

<route name="游记" author="sinchang" example="/mafengwo/note/hot" path="/mafengwo/note/:type" :paramsDesc="['目前支持两种, `hot` 代表热门游记, `latest` 代表最新游记']"/>

### 中国美术馆

<route name="通知公告" author="HenryQW" example="/namoc/announcement" path="/namoc/announcement"/>

<route name="新闻" author="HenryQW" example="/namoc/news" path="/namoc/news"/>

<route name="媒体联报" author="HenryQW" example="/namoc/media" path="/namoc/media"/>

<route name="展览预告" author="HenryQW" example="/namoc/exhibition" path="/namoc/exhibition"/>

<route name="焦点专题" author="HenryQW" example="/namoc/specials" path="/namoc/specials"/>

### 国家地理

<route name="分类" author="fengkx" example="/natgeo/news/ngnews" path="/natgeo/:cat/:type?" :paramsDesc="['分类', '类型, 例如`https://www.natgeomedia.com/category/news/ngnews`对应 cat, type 分别为 news, ngnews']"/>

## 购物

### 什么值得买

::: tip 提示

网站也提供了部分 RSS: https://www.smzdm.com/dingyue

:::

</route>

<route name="关键词" author="DIYgod" example="/smzdm/keyword/女装" path="/smzdm/keyword/:keyword" :paramsDesc="['你想订阅的关键词']"/>

<route name="排行榜" author="DIYgod" example="/jianshu/user/yZq3ZV" path="/smzdm/ranking/:rank_type/:rank_id/:hour" :paramsDesc="['榜单类型','榜单ID','时间跨度']">

-   榜单类型

| 好价品类榜 | 好价电商榜 | 海淘 TOP 榜 | 好文排行榜 | 好物排行榜 |
| ---------- | ---------- | ----------- | ---------- | ---------- |
| pinlei     | dianshang  | haitao      | haowen     | haowu      |

-   榜单 ID

好价品类榜

| 全部 | 时尚运动 | 3C 家电 | 食品家居 | 日百母婴 | 出行游玩 | 白菜 | 凑单品 |
| ---- | -------- | ------- | -------- | -------- | -------- | ---- | ------ |
| 11   | 12       | 13      | 14       | 15       | 16       | 17   | 22     |

好价电商榜

| 券活动 | 京东 | 天猫 | 亚马逊中国 | 国美在线 | 苏宁易购 | 网易 | 西集网 | 美国亚马逊 | 日本亚马逊 | ebay |
| ------ | ---- | ---- | ---------- | -------- | -------- | ---- | ------ | ---------- | ---------- | ---- |
| 24     | 23   | 25   | 26         | 27       | 28       | 29   | 30     | 31         | 32         | 33   |

海淘 TOP 榜

| 全部 | 海外直邮 | 美国榜 | 欧洲榜 | 澳新榜 | 亚洲榜 | 晒物榜 |
| ---- | -------- | ------ | ------ | ------ | ------ | ------ |
| 39   | 34       | 35     | 36     | 37     | 38     | hsw    |

好文排行榜

| 原创 | 资讯 |
| ---- | ---- |
| yc   | zx   |

好物排行榜

| 新晋榜 | 消费众测 | 新锐品牌 | 好物榜单 |
| ------ | -------- | -------- | -------- |
| hwall  | zc       | nb       | hw       |

</route>

### 小米

<route name="众筹" author="DIYgod" example="/mi/crowdfunding" path="/mi/crowdfunding"/>

## 网络小说

### 笔趣阁

<route name="小说更新" author="jjeejj" example="/novel/biquge/52_52542" path="/novel/biquge/:id" :paramsDesc="['小说 id, 可在对应小说页 URL 中找到']">

::: tip 提示

由于笔趣阁网站有多个, 各站点小说对应的小说 id 不同. 此 feed 只对应在[`www.biquge5200.com`](https://www.biquge5200.com/)中的小说 id.

:::
</route>

### UU 看书

<route name="小说更新" author="jacky2001114" example="/novel/uukanshu/49621>" path="/novel/uukanshu/:id" :paramsDesc="['小说 id, 可在对应小说页 URL 中找到']"/>

<route level="3" name="文学迷" author="lengthmin" example="/novel/wenxuemi/6/6144" path="/novel/wenxuemi/:id1/:id2" :paramsDesc="['小说网站链接倒数第二部分的数字, 可在对应小说页 URL 中找到, 例如 `6` https://www.wenxuemi.com/files/article/html/6/6144/', '小说网站链接最后的数字, 可在对应小说页 URL 中找到, 例如 `6144` https://www.wenxuemi.com/files/article/html/6/6144/']"/>

### 起点

<route name="章节" author="Chingyat" example="/qidian/chapter/1010400217" path="/qidian/chapter/:id`" :paramsDesc="['小说 id, 可在对应小说页 URL 中找到']"/>

<route name="讨论区" author="Chingyat" example="/qidian/forum/1010400217" path="/qidian/forum/:id" :paramsDesc="['小说 id, 可在对应小说页 URL 中找到']"/>

<route level="3" name="快眼看书" author="squkw" example="/novel/booksky/98619" path="/novel/booksky/:id" :paramsDesc="['小说 id, 可在对应小说页 URL 中找到, 例如 `98619` http://booksky.so/BookDetail.aspx?Level=1&bid=98619']"/>

## 中国驻外使领馆通知

<route level="3" name="大使馆" author="HenryQW" example="/embassy/us" path="/embassy/:country" :paramsDesc="['国家短代码, 见[支持国家列表](#支持国家列表)', '城市, 对应国家列表下的`领事馆城市列表`']" />

<route level="3" name="领事馆" author="HenryQW" example="/embassy/us/chicago" path="/embassy/:country/:city" :paramsDesc="['国家短代码, 见[支持国家列表](#支持国家列表)', '城市, 对应国家列表下的`领事馆城市列表`']" />

### 支持国家列表

#### 德国 `DE`

-   大使馆: `/embassy/de`

-   领事馆城市列表:

| 城市   | 路由                 |
| ------ | -------------------- |
| 慕尼黑 | `/embassy/de/munich` |

---

#### 法国 `FR`

-   大使馆: `/embassy/fr`

-   领事馆城市列表:

| 城市       | 路由                     |
| ---------- | ------------------------ |
| 马赛       | `/embassy/fr/marseille`  |
| 斯特拉斯堡 | `/embassy/fr/strasbourg` |
| 里昂       | `/embassy/fr/lyon`       |

---

#### 日本 `JP`

-   大使馆: `/embassy/jp`

-   领事馆城市列表:

| 城市   | 路由                   |
| ------ | ---------------------- |
| 长崎   | `/embassy/jp/nagasaki` |
| 大阪   | `/embassy/jp/osaka`    |
| 福冈   | `/embassy/jp/fukuoka`  |
| 名古屋 | `/embassy/jp/nagoya`   |
| 札幌   | `/embassy/jp/sapporo`  |
| 新潟   | `/embassy/jp/niigata`  |

---

#### 韩国 `KR`

-   大使馆: `/embassy/kr`

-   领事馆城市列表:

| 城市 | 路由                  |
| ---- | --------------------- |
| 釜山 | `/embassy/kr/busan`   |
| 济州 | `/embassy/kr/jeju`    |
| 光州 | `/embassy/kr/gwangju` |

---

#### 新加坡 `SG`

-   大使馆: `/embassy/sg`

---

#### 美国 `US`

-   大使馆: `/embassy/us`

-   领事馆城市列表:

| 城市   | 路由                       |
| ------ | -------------------------- |
| 纽约   | `/embassy/us/newyork`      |
| 芝加哥 | `/embassy/us/chicago`      |
| 旧金山 | `/embassy/us/sanfrancisco` |

---

#### 英国 `UK`

-   大使馆: `/embassy/uk`

-   领事馆城市列表:

| 城市       | 路由                     |
| ---------- | ------------------------ |
| 爱丁堡     | `/embassy/uk/edinburgh`  |
| 贝尔法斯特 | `/embassy/uk/belfast`    |
| 曼彻斯特   | `/embassy/uk/manchester` |

## 待分类

### 自如

<route name="房源" author="DIYgod" example="/ziroom/room/sh/1/2/五角场" path="/ziroom/room/:city/:iswhole/:room/:keyword" :paramsDesc="['城市, 北京 bj; 上海 sh; 深圳 sz; 杭州 hz; 南京 nj; 广州 gz; 成都 cd; 武汉 wh; 天津 tj', '是否整租', '房间数', '关键词']"/>

### 快递

<route name="快递" author="DIYgod" example="/express/youzhengguoji/CV054432809US" path="/express/:company/:number" :paramsDesc="['快递单号', '快递公司代码, 参考 [API URL 所支持的快递公司及参数说明](https://www.kuaidi100.com/download/api_kuaidi100_com%2820140729%29.doc)']">

::: warning 注意

快递送达后请及时取消订阅, 以免浪费服务器资源

:::

</route>

### 腾讯吐个槽

<route name="吐槽新帖" author="Qixingchen" example="/tucaoqq/post/28564/CdRI0728" path="/tucaoqq/post/:project/:key" :paramsDesc="['产品 ID', '产品密钥']"/>

### 今日头条

<route name="关键词" author="uni-zheng" example="/jinritoutiao/keyword/AI" path="/jinritoutiao/keyword/:keyword" :paramsDesc="['关键词']"/>

### Readhub

<route name="分类" author="WhiteWorld" example="/readhub/category/topic" path="/readhub/category/:category" :paramsDesc="['分类名']">

| 热门话题 | 科技动态 | 开发者资讯 | 区块链快讯 |
| -------- | -------- | ---------- | ---------- |
| topic    | news     | technews   | blockchain |

</route>

### 3DMGame

<route name="新闻中心" author="zhboner" example="/3dm/news" path="/3dm/news"/>

<route name="新闻" author="sinchang jacky2001114" example="/3dm/detroitbecomehuman/news" path="/3dm/:name/news" :paramsDesc="['游戏的编号可以在专题页的 url 中找到']"/>

<route name="攻略" author="sinchang jacky2001114" example="/j3dm/detroitbecomehuman/gl" path="/3dm/:name/gl" :paramsDesc="['游戏的编号可以在专题页的 url 中找到']"/>

<route name="下载" author="sinchang" example="/3dm/detroitbecomehuman/download" path="/3dm/:name/download" :paramsDesc="['游戏的编号可以在专题页的 url 中找到']"/>

### 机核网

<route name="分类" author="MoguCloud" example="/gcores/category/1" path="/gcores/category/:category" :paramsDesc="['分类名']">

| 文章 | 新闻 | 电台 |
| ---- | ---- | ---- |
| 1    | 2    | 9    |

</route>

### ONE · 一个

<route name="图片文字问答" author="fengkx" example="/one" path="/one"/>

### Hexo

<route name="Next 主题博客" author="fengkx" example="/hexo/next/fengkx.top" path="/hexo/next/:url" :paramsDesc="['博客 Url 不带协议头']"/>

### Keep

<route name="运动日记" author="Dectinc" example="/keep/user/556b02c1ab59390afea671ea" path="/keep/user/:id" :paramsDesc="['Keep 用户 id']"/>

### 懂球帝

<route name="早报" author="HenryQW" example="/dongqiudi/daily" path="/dongqiudi/daily"/>

<route name="足球赛果" author="HenryQW" example="/dongqiudi/result/50001755" path="/jdongqiudi/result/:team" :paramsDesc="['球队 id, 可在[懂球帝数据](https://www.dongqiudi.com/data)中找到']"/>

### 维基百科

<route name="中国大陆新闻动态" author="HenryQW" example="/wikipedia/mainland" path="/wikipedia/mainland"/>

### Google

<route name="谷歌学术关键词更新" author="HenryQW" example="/google/scholar/data+visualization" path="/google/scholar/:query" :paramsDesc="['查询语句, 支持「简单」和「高级」两种模式:']">

1. 简单模式, 例如「data visualization」, <https://rsshub.app/google/scholar/data+visualization>.
2. 高级模式, 前往 [Google Scholar](https://scholar.google.com/schhp?hl=zh-cn&as_sdt=0, 5), 点击左上角, 选择高级搜索并提交查询. 此时 URL 应为: <https://scholar.google.com/scholar?as_q=data+visualization&as_epq=&as_oq=&as_eq=&as_occt=any&as_sauthors=&as_publication=&as_ylo=2018&as_yhi=&hl=zh-CN&as_sdt=0%2C5>, 复制`https://scholar.google.com/scholar?`后的所有语句作为本路由的查询参数. 例子所对应的完整路由为<https://rsshub.app/google/scholar/as_q=data+visualization&as_epq=&as_oq=&as_eq=&as_occt=any&as_sauthors=&as_publication=&as_ylo=2018&as_yhi=&hl=zh-CN&as_sdt=0%2C5>.

::: warning 注意

谷歌学术反爬虫机制非常严格, 以下 demo 无法确保可用性. 私人部署可能会提高稳定性.

:::

</route>

### 果壳网

<route name="科学人" author="alphardex" example="/jguokr/scientific" path="/guokr/scientific"/>

### 推酷

<route name="周刊" author="zpcc" example="/tuicool/mags/tech" path="/tuicool/mags/:type" :paramsDesc="['类型如下']">

| 编程狂人 | 设计匠艺 | 创业周刊 | 科技周刊 |
| -------- | -------- | -------- | -------- |
| prog     | design   | startup  | tech     |

</route>

### 爱范儿 ifanr

<route name="AppSolution" author="HenryQW" example="/ifanr/appso" path="/ifanr/appso"/>

### Apple

<route name="更换和维修扩展计划" author="metowolf" example="/apple/exchange_repair" path="/apple/exchange_repair"/>

#### App Store/Mac App Store

见 [#app-store-mac-app-store](#app-store-mac-app-store)

### 少数派 sspai

<route name="最新上架付费专栏" author="HenryQW" example="/sspai/series" path="/sspai/series">

> 少数派专栏需要付费订阅, RSS 仅做更新提醒, 不含付费内容.

</route><|MERGE_RESOLUTION|>--- conflicted
+++ resolved
@@ -1070,39 +1070,25 @@
 | --------- |
 | news      |
 
-<<<<<<< HEAD
+</route>
+
 ### 常州大学
 
-#### 教务处
-
-举例: <https://rsshub.app/cczu/jwc/1425>
-
-路由: `/cczu/jwc/:category?`
-
-参数:
-
--   category, 可选, 默认为 `all`
+<route name="教务处" author="richardchien" example="/cczu/jwc/1425" path="/cczu/jwc/:category?" :paramsDesc="['可选, 默认为 `all`']">
 
 | 全部 | 通知公告 | 教务新闻 | 各类活动与系列讲座 | 本科教学工程 | 他山之石 | 信息快递 |
 | ---- | -------- | -------- | ------------------ | ------------ | -------- | -------- |
 | all  | 1425     | 1437     | 1485               | 1487         | 1442     | 1445     |
 
-#### 新闻网
-
-举例: <https://rsshub.app/cczu/news/6620>
-
-路由: `/cczu/news/:category?`
-
-参数:
-
--   category, 可选, 默认为 `all`
+</route>
+
+<route name="新闻网" author="richardchien" example="/cczu/news/6620" path="/cczu/news/:category?" :paramsDesc="['可选, 默认为 `all`']">
 
 | 全部 | 常大要闻 | 校园快讯 | 媒体常大 | 时事热点 | 高教动态 | 网上橱窗 | 新媒常大 |
 | ---- | -------- | -------- | -------- | -------- | -------- | -------- | -------- |
 | all  | 6620     | 6621     | 6687     | 6628     | 6629     | 6640     | 6645     |
-=======
-</route>
->>>>>>> 2ef4c5fa
+
+</route>
 
 ## 传统媒体
 
@@ -1202,25 +1188,17 @@
 
 <route name="大连市" author="DIYgod" example="/tingshuitz/dalian" path="/tingshuitz/dalian"/>
 
-### 中国气象网
-
-<route name="全国气象预警" author="ylc395" example="/weatherAlarm" path="/weatherAlarm">
+### 中央气象台
+
+<route name="全国气象预警" author="ylc395" example="/weatheralarm" path="/weatheralarm">
 
 可通过全局过滤参数订阅您感兴趣的地区.
 
-<<<<<<< HEAD
-### 中央气象台 全国气象预警 <Author uid="ylc395"/>
-
-举例: <https://rsshub.app/weatheralarm>
-
-路由: `/weatheralarm`
-=======
 </route>
 
 ### 中国地震局
 
 <route name="地震速报" author="ylc395" example="/earthquake" path="/earthquake">
->>>>>>> 2ef4c5fa
 
 可通过全局过滤参数订阅您感兴趣的地区.
 
