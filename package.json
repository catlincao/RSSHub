--- conflicted
+++ resolved
@@ -57,12 +57,8 @@
     "dayjs": "^1.7.7",
     "form-data": "^2.3.2",
     "git-rev-sync": "1.12.0",
-<<<<<<< HEAD
     "googleapis": "39.2.0",
-=======
-    "googleapis": "37.2.0",
     "got": "^9.6.0",
->>>>>>> ca0b9bca
     "he": "^1.1.1",
     "http-proxy-agent": "^2.1.0",
     "https-proxy-agent": "^2.2.1",
