--- conflicted
+++ resolved
@@ -24,16 +24,11 @@
     specifier: 7.102.1
     version: 7.102.1
   '@tonyrl/rand-user-agent':
-<<<<<<< HEAD
-    specifier: 2.0.51
-    version: 2.0.51
+    specifier: 2.0.52
+    version: 2.0.52
   '@types/node':
     specifier: 20.11.20
     version: 20.11.20
-=======
-    specifier: 2.0.52
-    version: 2.0.52
->>>>>>> d65a83e5
   aes-js:
     specifier: 3.1.2
     version: 3.1.2
@@ -173,13 +168,8 @@
     specifier: 2.4.0
     version: 2.4.0
   puppeteer:
-<<<<<<< HEAD
-    specifier: 22.2.0
-    version: 22.2.0(typescript@5.3.3)
-=======
     specifier: 22.3.0
-    version: 22.3.0
->>>>>>> d65a83e5
+    version: 22.3.0(typescript@5.3.3)
   puppeteer-extra:
     specifier: 3.3.6
     version: 3.3.6(puppeteer@22.3.0)
@@ -393,16 +383,8 @@
     specifier: 3.0.5
     version: 3.0.5
   nock:
-<<<<<<< HEAD
-    specifier: 13.5.3
-    version: 13.5.3
-=======
     specifier: 13.5.4
     version: 13.5.4
-  nodemon:
-    specifier: 3.1.0
-    version: 3.1.0
->>>>>>> d65a83e5
   prettier:
     specifier: 3.2.5
     version: 3.2.5
@@ -494,6 +476,7 @@
     dependencies:
       '@babel/highlight': 7.22.20
       chalk: 2.4.2
+    dev: true
 
   /@babel/code-frame@7.23.5:
     resolution: {integrity: sha512-CgH3s1a96LipHCmSUmYFPwY7MNx8C3avkq7i4Wl3cfa662ldtUe4VM1TPXX70pfmrlWTb6jLqTYrZyT2ZTJBgA==}
@@ -501,7 +484,6 @@
     dependencies:
       '@babel/highlight': 7.23.4
       chalk: 2.4.2
-    dev: true
 
   /@babel/compat-data@7.23.2:
     resolution: {integrity: sha512-0S9TQMmDHlqAZ2ITT95irXKfxN9bncq8ZCoJhun3nHL/lLUxd2NKBJYoNGWH7S0hz6fRQwWlAWn/ILM0C70KZQ==}
@@ -841,6 +823,7 @@
       '@babel/helper-validator-identifier': 7.22.20
       chalk: 2.4.2
       js-tokens: 4.0.0
+    dev: true
 
   /@babel/highlight@7.23.4:
     resolution: {integrity: sha512-acGdbYSfp2WheJoJm/EBBBLh/ID8KDc64ISZ9DYtBmC8/Q204PZJLHyzeB5qMzJ5trcOkybd78M4x2KWsUq++A==}
@@ -849,7 +832,6 @@
       '@babel/helper-validator-identifier': 7.22.20
       chalk: 2.4.2
       js-tokens: 4.0.0
-    dev: true
 
   /@babel/parser@7.23.0:
     resolution: {integrity: sha512-vvPKKdMemU85V9WE/l5wZEmImpCtLqbnTvqDS2U1fJ96KrxoW7KrXhNsNCblQlg8Ck4b85yxdTyelsMUgFUXiw==}
@@ -1929,7 +1911,7 @@
     resolution: {integrity: sha512-azpe59SQ48qG6nu2CzcMLbxUudtN+dOM9kDbUqGq3HXUJRlo7i8fvPoxQUzYgLZ4cMVmuZgm8vvBpNeRhd6XSw==}
     engines: {node: '>=6.9.0'}
     dependencies:
-      '@babel/code-frame': 7.22.13
+      '@babel/code-frame': 7.23.5
       '@babel/generator': 7.23.0
       '@babel/helper-environment-visitor': 7.22.20
       '@babel/helper-function-name': 7.23.0
@@ -6828,7 +6810,7 @@
       '@babel/parser': 7.23.0
       '@istanbuljs/schema': 0.1.3
       istanbul-lib-coverage: 3.2.0
-      semver: 7.5.4
+      semver: 7.6.0
     transitivePeerDependencies:
       - supports-color
     dev: true
@@ -7871,7 +7853,7 @@
     resolution: {integrity: sha512-hXdUTZYIVOt1Ex//jAQi+wTZZpUpwBj/0QsOzqegb3rGMMeJiSEu5xLHnYfBrRV4RH2+OCSOO95Is/7x1WJ4bw==}
     engines: {node: '>=10'}
     dependencies:
-      semver: 7.5.4
+      semver: 7.6.0
     dev: true
 
   /make-error@1.3.6:
@@ -9286,7 +9268,7 @@
     resolution: {integrity: sha512-ayCKvm/phCGxOkYRSCM82iDwct8/EonSEgCSxWxD7ve6jHggsFl4fZVQBPRNgQoKiuV/odhFrGzQXZwbifC8Rg==}
     engines: {node: '>=8'}
     dependencies:
-      '@babel/code-frame': 7.22.13
+      '@babel/code-frame': 7.23.5
       error-ex: 1.3.2
       json-parse-even-better-errors: 2.3.1
       lines-and-columns: 1.2.4
@@ -9613,13 +9595,8 @@
       puppeteer-extra:
         optional: true
     dependencies:
-<<<<<<< HEAD
       debug: 4.3.4
-      puppeteer-extra: 3.3.6(puppeteer@22.2.0)
-=======
-      debug: 4.3.4(supports-color@5.5.0)
       puppeteer-extra: 3.3.6(puppeteer@22.3.0)
->>>>>>> d65a83e5
       puppeteer-extra-plugin: 3.2.3(puppeteer-extra@3.3.6)
       puppeteer-extra-plugin-user-preferences: 2.4.1(puppeteer-extra@3.3.6)
     transitivePeerDependencies:
@@ -9706,34 +9683,20 @@
       '@types/debug': 4.1.8
       debug: 4.3.4
       deepmerge: 4.3.1
-<<<<<<< HEAD
-      puppeteer: 22.2.0(typescript@5.3.3)
-=======
-      puppeteer: 22.3.0
->>>>>>> d65a83e5
+      puppeteer: 22.3.0(typescript@5.3.3)
     transitivePeerDependencies:
       - supports-color
     dev: false
 
-<<<<<<< HEAD
-  /puppeteer@22.2.0(typescript@5.3.3):
-    resolution: {integrity: sha512-0Ax7zeqqbQL6Zcpo1WAvrqWQAnGsLB4tmQUUwsb5Cfo05XaQ78LWUUjaO4um7qaddKpZfk0vXlGcRVwtedpWfg==}
-=======
-  /puppeteer@22.3.0:
+  /puppeteer@22.3.0(typescript@5.3.3):
     resolution: {integrity: sha512-GC+tyjzYKjaNjhlDAuqRgDM+IOsqOG75Da4L28G4eULNLLxKDt+79x2OOSQ47HheJBgGq7ATSExNE6gayxP6cg==}
->>>>>>> d65a83e5
     engines: {node: '>=18'}
     hasBin: true
     requiresBuild: true
     dependencies:
       '@puppeteer/browsers': 2.1.0
-<<<<<<< HEAD
       cosmiconfig: 9.0.0(typescript@5.3.3)
-      puppeteer-core: 22.2.0
-=======
-      cosmiconfig: 9.0.0
       puppeteer-core: 22.3.0
->>>>>>> d65a83e5
     transitivePeerDependencies:
       - bufferutil
       - encoding
